time:
  user_timezone: "Europe/Moscow"
  window: "calendar_day"
  mailbox_tz: "Europe/Moscow"      # Mailbox timezone for normalizing naive datetime
  runner_tz: "Europe/Moscow"   # Runner/job timezone
  fail_on_naive: true              # Fail if naive datetime is encountered

ews:
  endpoint: "https://owa.corp-domain.ru/EWS/Exchange.asmx"
  user_upn: "login@corp-domain.ru"
  user_login: "login"
  user_domain: "corp-domain.ru"
  password_env: "EWS_PASSWORD"
  verify_ca: "/etc/ssl/corp-ca.pem"
  autodiscover: false
  folders: ["Inbox"]
  lookback_hours: 24
  page_size: 100
  sync_state_path: ".state/ews.syncstate"
  user_aliases: ["Name", "Surname", "Name.Surname@corp-domain.ru", "login"]

llm:
  endpoint: "https://llm-gw.corp.com/api/v1/chat"
  model: "Qwen/Qwen3-30B-A3B-Instruct-2507"
  timeout_s: 60
  headers:
    Authorization: "Bearer ${LLM_TOKEN}"
  max_tokens_per_run: 30000
  cost_limit_per_run: 5.0
  strict_json: true          # Enforce strict JSON validation with Pydantic
  max_retries: 3             # Maximum retry attempts for invalid JSON

observability:
  prometheus_port: 9108
  log_level: "INFO"

selection_buckets:
  threads_top: 10           # Minimum threads to cover (1 chunk each)
  addressed_to_me: 8        # Minimum chunks with AddressedToMe=true
  dates_deadlines: 6        # Minimum chunks with dates/deadlines
  critical_senders: 4       # Minimum chunks from sender_rank>=2
  per_thread_max: 3         # Maximum chunks per thread
  max_total_chunks: 20      # Maximum total chunks to select

selection_weights:
  recency: 2.0              # Weight for message recency
  addressed_to_me: 3.0      # Weight for AddressedToMe flag
  action_verbs: 1.5         # Weight per action verb found
  question_mark: 1.0        # Weight for questions
  dates_found: 1.5          # Weight per date/deadline found
  importance_high: 2.0      # Weight for High importance
  is_flagged: 1.5           # Weight for flagged messages
  has_doc_attachments: 1.0  # Weight for doc/xlsx/pdf attachments
  sender_rank: 1.0          # Weight multiplier per sender rank level
  thread_activity: 0.5      # Weight for thread activity
  negative_prior: -2.0      # Penalty for noreply/unsubscribe patterns

context_budget:
  max_total_tokens: 7000    # Maximum total tokens for LLM input
  per_thread_max: 3         # Maximum chunks per thread

chunking:
  long_email_tokens: 1000   # Threshold for long email
  max_chunks_if_long: 3     # Max chunks for long emails
  max_chunks_default: 12    # Default max chunks per message
  adaptive_high_load_emails: 200  # Email count threshold for high load
  adaptive_high_load_threads: 60  # Thread count threshold for high load
  adaptive_multiplier: 0.75 # Multiplier for high load

shrink:
  enable_auto_shrink: true  # Enable auto-shrink on overflow
  preserve_min_quotas: true # Preserve minimum bucket quotas during shrink

hierarchical:
  enable: true              # Enable hierarchical mode
<<<<<<< HEAD
  auto_enable: true         # Auto-enable based on thresholds
  min_threads: 60           # Min threads to auto-activate (was 30)
  min_emails: 300           # Min emails to auto-activate (was 150)
  
=======
  enable_auto: true         # Enable automatic hierarchical mode activation
  threshold_threads: 40     # Thread count threshold for auto activation (умеренный порог)
  threshold_emails: 200     # Email count threshold for auto activation
  min_threads_to_summarize: 6  # Minimum threads required to use hierarchical mode
  min_threads: 30           # Min threads to activate (deprecated, use threshold_threads)
  min_emails: 150           # Min emails to activate (deprecated, use threshold_emails)
>>>>>>> 0088d789
  per_thread_max_chunks_in: 8  # Max chunks per thread for summarization
  per_thread_max_chunks_exception: 12  # Max chunks in exceptional cases (mentions, last update)
  summary_max_tokens: 90    # Max tokens for thread summary
  parallel_pool: 8          # Max parallel thread summarization workers
  timeout_sec: 20           # Timeout per thread summarization
  degrade_on_timeout: "best_2_chunks"  # Degradation strategy on timeout
  
  # Must-include chunks (guarantee critical info)
  must_include_mentions: true  # Always include chunks with user mentions
  must_include_last_update: true  # Always include last update chunk per thread
  
  # Merge policy (citation enrichment)
  merge_max_citations: 5    # Max citations in merged summary (3-5)
  merge_include_title: true # Include brief title in merged summary
  
  # Optimization
  skip_llm_if_no_evidence: true  # Skip LLM call if no evidence after selection
  
  final_input_token_cap: 4000  # Max tokens for final aggregator input
  max_latency_increase_pct: 50  # Max acceptable latency increase %
  target_latency_increase_pct: 30  # Target latency increase %
  max_cost_increase_per_email_pct: 40  # Max acceptable cost increase per email %

<<<<<<< HEAD
email_cleaner:
  enabled: true             # Enable email body cleaning
  keep_top_quote_head: true # Keep 1-2 paragraphs from top-level quote (inline replies)
  max_top_quote_paragraphs: 2  # Max paragraphs to keep from top quote
  max_top_quote_lines: 10   # Max lines to keep from top quote
  max_quote_removal_length: 10000  # Safety limit: max chars to remove in single block
  locales:                  # Supported locales for pattern matching
    - ru
    - en
  whitelist_patterns:       # Patterns to preserve even in quoted areas
    - '\b(deadline|срок|дедлайн|до)\s+\d{1,2}[./]\d{1,2}'  # Deadlines
    - '\b(approve|одобр|согласов)'  # Approval requests
  blacklist_patterns:       # Additional patterns to remove aggressively
    - 'Click here to unsubscribe'
    - 'Нажмите.*отписаться'
    - 'Privacy Policy'
    - 'Политика конфиденциальности'
  track_removed_spans: true # Track removed text spans for offset mapping

nlp:
  # Custom action verbs for domain-specific extraction
  # Format: verb_form: lemma
  custom_action_verbs:
    # EN domain-specific verbs
    deploy: deploy
    deployed: deploy
    deploying: deploy
    deploys: deploy
    merge: merge
    merged: merge
    merging: merge
    merges: merge
    # RU domain-specific verbs
    задеплоить: задеплоить
    задеплой: задеплоить
    задеплойте: задеплоить
    замержить: замержить
    замержь: замержить
    замержьте: замержить

ranker:
  enabled: true              # Enable ranking of digest items
  # Feature weights (will be normalized to sum to 1.0)
  weight_user_in_to: 0.15    # User is direct recipient (To)
  weight_user_in_cc: 0.05    # User is CC recipient
  weight_has_action: 0.20    # Item contains action markers
  weight_has_mention: 0.10   # Item mentions user
  weight_has_due_date: 0.15  # Item has deadline
  weight_sender_importance: 0.10  # Sender is important
  weight_thread_length: 0.05 # Long conversation thread
  weight_recency: 0.10       # Recent message
  weight_has_attachments: 0.05  # Has attachments
  weight_has_project_tag: 0.05  # Has project tag (JIRA, etc.)
  
  important_senders:         # Important sender emails or domain patterns
    - 'ceo@'
    - 'cto@'
    - 'manager@'
  
  log_positions: true        # Log item positions for A/B analysis
=======
degrade:
  enable: true              # Enable degradation on LLM failures
  mode: "extractive"        # Degradation mode: extractive | empty
>>>>>>> 0088d789
<|MERGE_RESOLUTION|>--- conflicted
+++ resolved
@@ -73,19 +73,13 @@
 
 hierarchical:
   enable: true              # Enable hierarchical mode
-<<<<<<< HEAD
   auto_enable: true         # Auto-enable based on thresholds
-  min_threads: 60           # Min threads to auto-activate (was 30)
-  min_emails: 300           # Min emails to auto-activate (was 150)
-  
-=======
   enable_auto: true         # Enable automatic hierarchical mode activation
   threshold_threads: 40     # Thread count threshold for auto activation (умеренный порог)
   threshold_emails: 200     # Email count threshold for auto activation
   min_threads_to_summarize: 6  # Minimum threads required to use hierarchical mode
-  min_threads: 30           # Min threads to activate (deprecated, use threshold_threads)
-  min_emails: 150           # Min emails to activate (deprecated, use threshold_emails)
->>>>>>> 0088d789
+  min_threads: 60           # Min threads to auto-activate (was 30)
+  min_emails: 300           # Min emails to auto-activate (was 150)
   per_thread_max_chunks_in: 8  # Max chunks per thread for summarization
   per_thread_max_chunks_exception: 12  # Max chunks in exceptional cases (mentions, last update)
   summary_max_tokens: 90    # Max tokens for thread summary
@@ -109,7 +103,6 @@
   target_latency_increase_pct: 30  # Target latency increase %
   max_cost_increase_per_email_pct: 40  # Max acceptable cost increase per email %
 
-<<<<<<< HEAD
 email_cleaner:
   enabled: true             # Enable email body cleaning
   keep_top_quote_head: true # Keep 1-2 paragraphs from top-level quote (inline replies)
@@ -170,8 +163,7 @@
     - 'manager@'
   
   log_positions: true        # Log item positions for A/B analysis
-=======
+
 degrade:
   enable: true              # Enable degradation on LLM failures
-  mode: "extractive"        # Degradation mode: extractive | empty
->>>>>>> 0088d789
+  mode: "extractive"        # Degradation mode: extractive | empty