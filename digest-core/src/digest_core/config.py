--- conflicted
+++ resolved
@@ -195,18 +195,13 @@
 class HierarchicalConfig(BaseModel):
     """Configuration for hierarchical digest mode."""
     enable: bool = Field(default=True, description="Enable hierarchical mode")
-<<<<<<< HEAD
     auto_enable: bool = Field(default=True, description="Auto-enable based on thresholds")
-    min_threads: int = Field(default=60, description="Min threads to auto-activate (was 30)")
-    min_emails: int = Field(default=300, description="Min emails to auto-activate (was 150)")
-=======
     enable_auto: bool = Field(default=True, description="Enable automatic hierarchical mode activation")
     threshold_threads: int = Field(default=40, description="Thread count threshold for auto activation")
     threshold_emails: int = Field(default=200, description="Email count threshold for auto activation")
     min_threads_to_summarize: int = Field(default=6, description="Minimum threads required to use hierarchical mode")
-    min_threads: int = Field(default=30, description="Min threads to activate (deprecated, use threshold_threads)")
-    min_emails: int = Field(default=150, description="Min emails to activate (deprecated, use threshold_emails)")
->>>>>>> 0088d789
+    min_threads: int = Field(default=60, description="Min threads to auto-activate (was 30)")
+    min_emails: int = Field(default=300, description="Min emails to auto-activate (was 150)")
     
     per_thread_max_chunks_in: int = Field(default=8, description="Max chunks per thread for summarization")
     per_thread_max_chunks_exception: int = Field(default=12, description="Max chunks in exceptional cases (mentions, last update)")
@@ -232,7 +227,6 @@
     max_cost_increase_per_email_pct: int = Field(default=40, description="Max acceptable cost increase per email %")
 
 
-<<<<<<< HEAD
 class NLPConfig(BaseModel):
     """Configuration for NLP features (lemmatization, action extraction)."""
     # Custom action verbs: form → lemma mapping for domain-specific actions
@@ -272,12 +266,12 @@
     )
     
     log_positions: bool = Field(default=True, description="Log item positions for A/B analysis")
-=======
+
+
 class DegradeConfig(BaseModel):
     """Configuration for LLM failure degradation."""
     enable: bool = Field(default=True, description="Enable degradation on LLM failures")
     mode: str = Field(default="extractive", description="Degradation mode: extractive | empty")
->>>>>>> 0088d789
 
 
 class Config(BaseSettings):
@@ -294,13 +288,10 @@
     chunking: ChunkingConfig = Field(default_factory=ChunkingConfig)
     shrink: ShrinkConfig = Field(default_factory=ShrinkConfig)
     hierarchical: HierarchicalConfig = Field(default_factory=HierarchicalConfig)
-<<<<<<< HEAD
     email_cleaner: EmailCleanerConfig = Field(default_factory=EmailCleanerConfig)
     nlp: NLPConfig = Field(default_factory=NLPConfig)
     ranker: RankerConfig = Field(default_factory=RankerConfig)
-=======
     degrade: DegradeConfig = Field(default_factory=DegradeConfig)
->>>>>>> 0088d789
     
     class Config:
         env_file = ".env"
@@ -400,17 +391,14 @@
             self.shrink = ShrinkConfig(**yaml_config['shrink'])
         if 'hierarchical' in yaml_config:
             self.hierarchical = HierarchicalConfig(**yaml_config['hierarchical'])
-<<<<<<< HEAD
         if 'email_cleaner' in yaml_config:
             self.email_cleaner = EmailCleanerConfig(**yaml_config['email_cleaner'])
         if 'nlp' in yaml_config:
             self.nlp = NLPConfig(**yaml_config['nlp'])
         if 'ranker' in yaml_config:
             self.ranker = RankerConfig(**yaml_config['ranker'])
-=======
         if 'degrade' in yaml_config:
             self.degrade = DegradeConfig(**yaml_config['degrade'])
->>>>>>> 0088d789
     
     def _get_env_value_for_key(self, key: str) -> str:
         """Get environment variable value for a given config key."""
