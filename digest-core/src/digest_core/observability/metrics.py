--- conflicted
+++ resolved
@@ -122,7 +122,6 @@
             registry=self.registry
         )
         
-<<<<<<< HEAD
         # Email cleaner metrics
         self.email_cleaner_removed_chars_total = Counter(
             'email_cleaner_removed_chars_total',
@@ -267,7 +266,9 @@
             'html_hidden_removed_total',
             'Total hidden elements removed from HTML',
             ['element_type'],  # tracking_pixel, display_none, visibility_hidden, style_script_svg
-=======
+            registry=self.registry
+        )
+        
         # New metrics for robustness features
         self.llm_json_error_total = Counter(
             'llm_json_error_total',
@@ -298,7 +299,6 @@
             'validation_error_total',
             'Total validation errors',
             ['type'],  # schema, format, required_field, etc.
->>>>>>> 0088d789
             registry=self.registry
         )
     
