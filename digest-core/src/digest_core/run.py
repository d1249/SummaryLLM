"""
Main digest pipeline runner.
"""
import json
import structlog
from datetime import datetime, timezone
from pathlib import Path
from typing import List
import uuid

# Pipeline version - bumped to 1.1.0 (breaking: removed PII)
PIPELINE_VERSION = "1.1.0"
DEFAULT_PROMPT_VERSION = "mvp.5"

from digest_core.config import Config
from digest_core.ingest.ews import EWSIngest
from digest_core.normalize.html import HTMLNormalizer
from digest_core.normalize.quotes import QuoteCleaner
from digest_core.threads.build import ThreadBuilder
from digest_core.evidence.split import EvidenceSplitter
from digest_core.select.context import ContextSelector
from digest_core.llm.gateway import LLMGateway
from digest_core.assemble.jsonout import JSONAssembler
from digest_core.assemble.markdown import MarkdownAssembler
from digest_core.observability.logs import setup_logging
from digest_core.observability.metrics import MetricsCollector
from digest_core.observability.healthz import start_health_server
from digest_core.llm.schemas import Digest, EnhancedDigest, ExtractedActionItem
from digest_core.hierarchical import HierarchicalProcessor
<<<<<<< HEAD
from digest_core.evidence.citations import CitationBuilder, CitationValidator, enrich_item_with_citations
from digest_core.evidence.actions import ActionMentionExtractor, enrich_actions_with_evidence
from digest_core.select.ranker import DigestRanker
=======
from digest_core.llm.degrade import extractive_fallback
>>>>>>> 0088d789


logger = structlog.get_logger()


def run_digest(from_date: str, sources: List[str], out: str, model: str, window: str, state: str | None, validate_citations: bool = False) -> bool:
    """
    Run the complete digest pipeline.
    
    Args:
        from_date: Date to process (YYYY-MM-DD or "today")
        sources: List of source types to process (e.g., ["ews"])
        out: Output directory path
        model: LLM model identifier
        window: Time window (calendar_day or rolling_24h)
        state: State directory path override
        validate_citations: If True, enforce citation validation
    
    Returns:
        True if citations validation passed (or not enabled), False otherwise
    """
    # Generate trace ID for this run
    trace_id = str(uuid.uuid4())
    
    # Setup logging
    setup_logging()
    
    # Load configuration
    config = Config()
    # Override model/window from CLI if provided
    if model:
        try:
            config.llm.model = model
        except Exception:
            pass
    if window in ("calendar_day", "rolling_24h"):
        try:
            config.time.window = window
        except Exception:
            pass
    
    # Initialize metrics collector
    metrics = MetricsCollector(config.observability.prometheus_port)
    
    # Start health check server
    start_health_server(port=9109, llm_config=config.llm)
    
    # Parse date
    if from_date == "today":
        digest_date = datetime.now(timezone.utc).strftime("%Y-%m-%d")
    else:
        digest_date = from_date
    
    # Check for existing artifacts (idempotency with T-48h rebuild window)
    output_dir = Path(out)
    json_path = output_dir / f"digest-{digest_date}.json"
    md_path = output_dir / f"digest-{digest_date}.md"

    # Override state directory if provided (affects SyncState path)
    if state:
        try:
            state_dir = Path(state)
            state_dir.mkdir(parents=True, exist_ok=True)
            # Only change EWS sync_state_path; other components may add their own later if needed
            config.ews.sync_state_path = str(state_dir / Path(config.ews.sync_state_path).name)
        except Exception:
            pass
    
    if json_path.exists() and md_path.exists():
        # Check if artifacts are recent (within T-48h rebuild window)
        artifact_age_hours = (datetime.now(timezone.utc).timestamp() - json_path.stat().st_mtime) / 3600
        if artifact_age_hours < 48:
            logger.info("Existing artifacts found within T-48h window, skipping rebuild",
                       digest_date=digest_date,
                       artifact_age_hours=artifact_age_hours,
                       trace_id=trace_id)
            metrics.record_run_total("ok")
            return True
        else:
            logger.info("Existing artifacts outside T-48h window, rebuilding",
                       digest_date=digest_date,
                       artifact_age_hours=artifact_age_hours,
                       trace_id=trace_id)
    
    logger.info(
        "Starting digest run",
        trace_id=trace_id,
        digest_date=digest_date,
        sources=sources,
        model=model,
        output_dir=out
    )
    
    try:
        # Step 1: Ingest emails from EWS
        logger.info("Starting email ingestion", stage="ingest")
        ingest = EWSIngest(config.ews, time_config=config.time, metrics=metrics)
        messages = ingest.fetch_messages(digest_date, config.time)
        logger.info("Email ingestion completed", emails_fetched=len(messages))
        metrics.record_emails_total(len(messages), "fetched")
        
        # Step 2: Normalize messages
        logger.info("Starting message normalization", stage="normalize")
        normalizer = HTMLNormalizer()
        quote_cleaner = QuoteCleaner(
            keep_top_quote_head=config.email_cleaner.keep_top_quote_head,
            config=config.email_cleaner
        )
        
        normalized_messages = []
        total_removed_chars = 0
        total_removed_blocks = 0
        
        for msg in messages:
            # HTML to text conversion
            text_body = normalizer.html_to_text(msg.text_body)
            
            # Truncate large bodies (200KB limit)
            text_body = normalizer.truncate_text(text_body, max_bytes=200000)
            
            # Clean quotes and signatures with span tracking (new extractive pipeline)
            if config.email_cleaner.enabled:
                cleaned_body, removed_spans = quote_cleaner.clean_email_body(text_body, lang="auto", policy="standard")
                
                # Record metrics
                for span in removed_spans:
                    span_chars = span.end - span.start
                    total_removed_chars += span_chars
                    total_removed_blocks += 1
                    metrics.record_cleaner_removed_chars(span_chars, span.type)
                    metrics.record_cleaner_removed_blocks(1, span.type)
            else:
                cleaned_body = text_body
            
            # Create normalized message
            normalized_msg = msg._replace(
                text_body=cleaned_body,
                subject=msg.subject
            )
            normalized_messages.append(normalized_msg)
        
        logger.info("Message normalization completed", 
                   messages_normalized=len(normalized_messages),
                   total_removed_chars=total_removed_chars,
                   total_removed_blocks=total_removed_blocks)
        
        # Build normalized messages map for citation tracking
        normalized_messages_map = {
            msg.msg_id: msg.text_body
            for msg in normalized_messages
        }
        logger.info("Built normalized messages map", map_size=len(normalized_messages_map))
        
        # Step 3: Build conversation threads
        logger.info("Starting thread building", stage="threads")
        original_message_count = len(normalized_messages)
        thread_builder = ThreadBuilder()
        threads = thread_builder.build_threads(normalized_messages)
        
        # Record threading metrics
        thread_stats = thread_builder.get_stats()
        if thread_stats.get('threads_merged_by_id', 0) > 0:
            metrics.record_thread_merged('by_id')
        if thread_stats.get('threads_merged_by_subject', 0) > 0:
            metrics.record_thread_merged('by_subject')
        if thread_stats.get('threads_merged_by_semantic', 0) > 0:
            metrics.record_thread_merged('by_semantic')
        if thread_stats.get('subjects_normalized', 0) > 0:
            metrics.record_subject_normalized(thread_stats['subjects_normalized'])
        if thread_stats.get('duplicates_found', 0) > 0:
            metrics.record_duplicate_found(thread_stats['duplicates_found'])
        
        # Calculate redundancy index
        unique_message_count = sum(len(t.messages) for t in threads)
        redundancy = thread_builder.calculate_redundancy_index(original_message_count, unique_message_count)
        metrics.update_redundancy_index(redundancy)
        
        logger.info("Thread building completed",
                   threads_created=len(threads),
                   redundancy_reduction=f"{redundancy*100:.1f}%",
                   **thread_stats)
        
        # Step 4: Split into evidence chunks
        logger.info("Starting evidence splitting", stage="evidence")
        evidence_splitter = EvidenceSplitter(
            user_aliases=config.ews.user_aliases,
            user_timezone=config.time.user_timezone,
            context_budget_config=config.context_budget,
            chunking_config=config.chunking
        )
        # Pass statistics for adaptive chunking
        total_emails = len(messages)
        total_threads = len(threads)
        evidence_chunks = evidence_splitter.split_evidence(threads, total_emails, total_threads)
        logger.info("Evidence splitting completed", 
                   evidence_chunks=len(evidence_chunks),
                   total_emails=total_emails,
                   total_threads=total_threads)
        
        # Step 4.5: Extract actions and mentions (rule-based)
        logger.info("Starting action/mention extraction", stage="actions")
        action_extractor = ActionMentionExtractor(
            user_aliases=config.ews.user_aliases,
            user_timezone=config.time.user_timezone
        )
        
        all_extracted_actions = []
        for msg in normalized_messages:
            # Extract actions from this message
            msg_actions = action_extractor.extract_mentions_actions(
                text=msg.text_body,
                msg_id=msg.msg_id,
                sender=msg.sender,
                sender_rank=0.5  # TODO: implement sender ranking
            )
            
            # Enrich with evidence_id
            msg_actions = enrich_actions_with_evidence(msg_actions, evidence_chunks, msg.msg_id)
            
            # Record metrics
            for action in msg_actions:
                metrics.record_action_found(action.type)
                metrics.record_action_confidence(action.confidence)
                if action.type == "mention":
                    metrics.record_mention_found()
            
            all_extracted_actions.extend(msg_actions)
        
        logger.info("Action/mention extraction completed",
                   total_actions=len(all_extracted_actions),
                   avg_confidence=sum(a.confidence for a in all_extracted_actions) / len(all_extracted_actions) if all_extracted_actions else 0)
        
        # Step 5: Select relevant context
        logger.info("Starting context selection", stage="select")
        context_selector = ContextSelector(
            buckets_config=config.selection_buckets,
            weights_config=config.selection_weights,
            context_budget_config=config.context_budget,
            shrink_config=config.shrink
        )
        selected_evidence = context_selector.select_context(evidence_chunks)
        selection_metrics = context_selector.get_metrics()
        logger.info("Context selection completed", 
                   evidence_selected=len(selected_evidence),
                   **selection_metrics)
        
        # Shortcut: Skip LLM if no evidence selected
        if len(selected_evidence) == 0:
            logger.warning("No evidence selected, skipping LLM and using extractive fallback",
                          trace_id=trace_id,
                          reason="no_evidence")
            
            # Use extractive fallback with all chunks (not just selected)
            digest_data = extractive_fallback(
                evidence_chunks=evidence_chunks,
                digest_date=digest_date,
                trace_id=trace_id,
                reason="no_evidence"
            )
            
            # Mark as partial
            output_dir = Path(out)
            output_dir.mkdir(parents=True, exist_ok=True)
            
            # Write JSON with partial flag
            json_path = output_dir / f"digest-{digest_date}.json"
            digest_dict = digest_data.model_dump(exclude_none=True)
            digest_dict['partial'] = True
            digest_dict['reason'] = 'no_evidence'
            json_path.write_text(
                json.dumps(digest_dict, indent=2, ensure_ascii=False),
                encoding='utf-8'
            )
            
            # Write Markdown
            markdown_assembler = MarkdownAssembler()
            md_path = output_dir / f"digest-{digest_date}.md"
            markdown_assembler.write_enhanced_digest(digest_data, md_path)
            
            logger.info("Output assembly completed (no evidence fallback)", 
                       json_path=str(json_path), 
                       md_path=str(md_path))
            
            metrics.record_run_total("ok")
            metrics.record_digest_build_time()
            
            logger.info(
                "Digest run completed with no evidence shortcut",
                trace_id=trace_id,
                digest_date=digest_date,
                total_items=0
            )
            return
        
        # Step 6: Process with LLM
        logger.info("Starting LLM processing", stage="llm")
        llm_gateway = LLMGateway(config.llm, metrics=metrics)
        
        # NEW: Check if hierarchical mode should be used
        hierarchical_processor = HierarchicalProcessor(config.hierarchical, llm_gateway)
        use_hierarchical = hierarchical_processor.should_use_hierarchical(threads, messages)
        
        # Initialize partial flags
        is_partial = False
        partial_reason = None
        
        if use_hierarchical:
            # Determine trigger reason for metrics
            trigger_reason = "manual"
            if config.hierarchical.auto_enable:
                if len(threads) >= config.hierarchical.min_threads:
                    trigger_reason = "auto_threads"
                elif len(messages) >= config.hierarchical.min_emails:
                    trigger_reason = "auto_emails"
            
            metrics.record_hierarchical_run(trigger_reason)
            
            logger.info("Using hierarchical mode",
                       threads=len(threads),
                       emails=len(messages),
                       trigger_reason=trigger_reason,
                       trace_id=trace_id)
            
<<<<<<< HEAD
            # Hierarchical processing: per-thread summaries → final aggregation
            digest = hierarchical_processor.process_hierarchical(
                threads=threads,
                all_chunks=evidence_chunks,
                digest_date=digest_date,
                trace_id=trace_id,
                user_aliases=config.ews.user_aliases
            )
            
            # Log hierarchical metrics
            h_metrics = hierarchical_processor.metrics.to_dict()
            logger.info("Hierarchical processing completed", **h_metrics)
            
            # Calculate and record avg subsummary chunks
            if h_metrics.get('threads_summarized', 0) > 0:
                avg_chunks = sum(hierarchical_processor.metrics.per_thread_tokens) / h_metrics['threads_summarized']
                # Rough estimate: tokens to chunks
                avg_chunks_estimate = avg_chunks / 300  # Assume ~300 tokens per chunk
                metrics.update_avg_subsummary_chunks(avg_chunks_estimate)
            
            # Use EnhancedDigest (v2)
            digest_data = digest
            prompt_version = "v2_hierarchical"
=======
            try:
                # Hierarchical processing: per-thread summaries → final aggregation
                digest = hierarchical_processor.process_hierarchical(
                    threads=threads,
                    all_chunks=evidence_chunks,
                    digest_date=digest_date,
                    trace_id=trace_id
                )
                
                # Log hierarchical metrics
                h_metrics = hierarchical_processor.metrics.to_dict()
                logger.info("Hierarchical processing completed", **h_metrics)
                
                # Use EnhancedDigest (v2)
                digest_data = digest
                prompt_version = "v2_hierarchical"
                
            except Exception as hierarchical_err:
                logger.error("Hierarchical processing failed, using fallback",
                           error=str(hierarchical_err),
                           trace_id=trace_id)
                
                # Determine reason for degradation
                reason = "llm_json_error" if "JSON" in str(hierarchical_err) else "llm_processing_failed"
                
                # Record degradation metric
                metrics.record_degradation(reason)
                
                # Use extractive fallback
                digest_data = extractive_fallback(
                    evidence_chunks=evidence_chunks,
                    digest_date=digest_date,
                    trace_id=trace_id,
                    reason=reason
                )
                
                prompt_version = "extractive_fallback"
                is_partial = True
                partial_reason = reason
>>>>>>> 0088d789
            
            # Enrich items with email subjects and collect statistics
            evidence_to_subject = {chunk.evidence_id: chunk.message_metadata.get("subject", "") 
                                  for chunk in evidence_chunks}
            unique_msg_ids = set()
            
            # Enrich all action types
            for action in digest_data.my_actions + digest_data.others_actions:
                action.email_subject = evidence_to_subject.get(action.evidence_id, "")
                # Track msg_ids by looking up the chunk
                for chunk in evidence_chunks:
                    if chunk.evidence_id == action.evidence_id:
                        if chunk.source_ref.get("msg_id"):
                            unique_msg_ids.add(chunk.source_ref["msg_id"])
                        break
            
            for item in digest_data.deadlines_meetings:
                item.email_subject = evidence_to_subject.get(item.evidence_id, "")
                for chunk in evidence_chunks:
                    if chunk.evidence_id == item.evidence_id:
                        if chunk.source_ref.get("msg_id"):
                            unique_msg_ids.add(chunk.source_ref["msg_id"])
                        break
            
            for item in digest_data.risks_blockers:
                item.email_subject = evidence_to_subject.get(item.evidence_id, "")
                for chunk in evidence_chunks:
                    if chunk.evidence_id == item.evidence_id:
                        if chunk.source_ref.get("msg_id"):
                            unique_msg_ids.add(chunk.source_ref["msg_id"])
                        break
            
            for item in digest_data.fyi:
                item.email_subject = evidence_to_subject.get(item.evidence_id, "")
                for chunk in evidence_chunks:
                    if chunk.evidence_id == item.evidence_id:
                        if chunk.source_ref.get("msg_id"):
                            unique_msg_ids.add(chunk.source_ref["msg_id"])
                        break
            
            # Add statistics
            digest_data.total_emails_processed = len(messages)
            digest_data.emails_with_actions = len(unique_msg_ids)
            
        else:
            logger.info("Using flat mode (below thresholds)",
                       threads=len(threads),
                       emails=len(messages))
            
            try:
                # Load prompts (switch to EN prompt for qwen models)
                prompts_dir = Path("prompts")
                model_lower = (config.llm.model or "").lower()
                extract_prompt_name = "extract_actions.en.v1.j2" if "qwen" in model_lower else "extract_actions.v1.j2"
                extract_prompt = (prompts_dir / extract_prompt_name).read_text()
                prompt_version = "extract_actions.en.v1" if "qwen" in model_lower else "extract_actions.v1"
                
                # Send to LLM and validate response
                llm_response = llm_gateway.extract_actions(
                    evidence=selected_evidence,
                    prompt_template=extract_prompt,
                    trace_id=trace_id
                )
                
                # Validate response against schema
                digest_data = Digest(
                    schema_version="1.0",
                    prompt_version=prompt_version,
                    digest_date=digest_date,
                    trace_id=trace_id,
                    sections=llm_response.get("sections", [])
                )
                
            except Exception as flat_err:
                logger.error("Flat mode LLM processing failed, using fallback",
                           error=str(flat_err),
                           trace_id=trace_id)
                
                # Determine reason for degradation
                reason = "llm_json_error" if "JSON" in str(flat_err) else "llm_processing_failed"
                
                # Record degradation metric
                metrics.record_degradation(reason)
                
                # Use extractive fallback - convert to EnhancedDigest
                digest_data = extractive_fallback(
                    evidence_chunks=evidence_chunks,
                    digest_date=digest_date,
                    trace_id=trace_id,
                    reason=reason
                )
                
                prompt_version = "extractive_fallback"
                is_partial = True
                partial_reason = reason
            
            # Enrich items with email subjects and collect statistics
            evidence_to_subject = {chunk.evidence_id: chunk.message_metadata.get("subject", "") 
                                  for chunk in evidence_chunks}
            unique_msg_ids = set()
            
            # Check if digest_data is Digest (v1) or EnhancedDigest (fallback)
            if isinstance(digest_data, Digest):
                for section in digest_data.sections:
                    for item in section.items:
                        # Add email subject
                        item.email_subject = evidence_to_subject.get(item.evidence_id, "")
                        # Track unique msg_ids for statistics
                        if item.source_ref.get("msg_id"):
                            unique_msg_ids.add(item.source_ref["msg_id"])
                
                # Add statistics
                digest_data.total_emails_processed = len(messages)
                digest_data.emails_with_actions = len(unique_msg_ids)
            else:
                # EnhancedDigest - enrich all action types
                for action in digest_data.my_actions + digest_data.others_actions:
                    action.email_subject = evidence_to_subject.get(action.evidence_id, "")
                    for chunk in evidence_chunks:
                        if chunk.evidence_id == action.evidence_id:
                            if chunk.source_ref.get("msg_id"):
                                unique_msg_ids.add(chunk.source_ref["msg_id"])
                            break
                
                for item in digest_data.deadlines_meetings + digest_data.risks_blockers + digest_data.fyi:
                    item.email_subject = evidence_to_subject.get(item.evidence_id, "")
                    for chunk in evidence_chunks:
                        if chunk.evidence_id == item.evidence_id:
                            if chunk.source_ref.get("msg_id"):
                                unique_msg_ids.add(chunk.source_ref["msg_id"])
                            break
                
                # Add statistics
                digest_data.total_emails_processed = len(messages)
                digest_data.emails_with_actions = len(unique_msg_ids)
        
        # Metrics for LLM
        if use_hierarchical:
            # For EnhancedDigest, count items differently
            total_items = (len(digest_data.my_actions) + len(digest_data.others_actions) + 
                          len(digest_data.deadlines_meetings) + len(digest_data.risks_blockers) + 
                          len(digest_data.fyi))
            logger.info("LLM processing completed (hierarchical)", total_items=total_items)
        else:
            logger.info("LLM processing completed", sections_count=len(digest_data.sections))
        
        metrics.record_llm_latency(llm_gateway.last_latency_ms)
        
        if not use_hierarchical:
            meta = llm_response.get("_meta", {})
            tokens_in = meta.get("tokens_in") or 0
            tokens_out = meta.get("tokens_out") or 0
            try:
                metrics.record_llm_tokens(int(tokens_in or 0), int(tokens_out or 0))
            except Exception:
                pass
        
        # Step 6.5: Enrich with citations (extractive traceability)
        logger.info("Starting citation enrichment", stage="citations")
        citation_builder = CitationBuilder(normalized_messages_map)
        citation_validation_passed = True
        
        # Enrich all digest items with citations
        all_items = []
        if use_hierarchical:
            all_items.extend(digest_data.my_actions)
            all_items.extend(digest_data.others_actions)
            all_items.extend(digest_data.deadlines_meetings)
            all_items.extend(digest_data.risks_blockers)
            all_items.extend(digest_data.fyi)
        else:
            for section in digest_data.sections:
                all_items.extend(section.items)
        
        for item in all_items:
            enrich_item_with_citations(item, evidence_chunks, citation_builder)
            # Record metric for citations per item
            metrics.record_citations_per_item(len(item.citations))
        
        logger.info("Citation enrichment completed", 
                   total_items=len(all_items),
                   total_citations=sum(len(item.citations) for item in all_items))
        
        # Validate citations if requested
        if validate_citations:
            logger.info("Starting citation validation")
            citation_validator = CitationValidator(normalized_messages_map)
            
            # Collect all citations
            all_citations = []
            for item in all_items:
                all_citations.extend(item.citations)
            
            # Run validation
            citation_validation_passed = citation_validator.validate_citations(
                all_citations, 
                strict=False  # Collect all errors, not just first
            )
            
            if not citation_validation_passed:
                logger.error("Citation validation failed",
                           errors=len(citation_validator.validation_errors),
                           error_details=citation_validator.validation_errors[:10])  # Log first 10 errors
                
                # Record validation failures
                for error_info in citation_validator.validation_errors:
                    # Extract failure type from error message
                    error_msg = error_info.get('error', '')
                    if 'offset' in error_msg.lower():
                        failure_type = 'offset_invalid'
                    elif 'checksum' in error_msg.lower():
                        failure_type = 'checksum_mismatch'
                    elif 'not found' in error_msg.lower():
                        failure_type = 'not_found'
                    elif 'preview mismatch' in error_msg.lower():
                        failure_type = 'preview_mismatch'
                    else:
                        failure_type = 'other'
                    
                    metrics.record_citation_validation_failure(failure_type)
            else:
                logger.info("Citation validation passed", total_citations=len(all_citations))
        
        # Step 6.6: Enrich extracted actions with citations and add to digest
        if use_hierarchical and all_extracted_actions:
            logger.info("Enriching extracted actions with citations")
            
            # Convert ExtractedAction to ExtractedActionItem
            evidence_to_subject = {chunk.evidence_id: chunk.message_metadata.get("subject", "") 
                                  for chunk in evidence_chunks}
            
            for action in all_extracted_actions:
                # Create ExtractedActionItem
                extracted_item = ExtractedActionItem(
                    type=action.type,
                    who=action.who,
                    verb=action.verb,
                    text=action.text,
                    due=action.due,
                    confidence=action.confidence,
                    evidence_id=action.evidence_id,
                    email_subject=evidence_to_subject.get(action.evidence_id, "")
                )
                
                # Enrich with citations
                enrich_item_with_citations(extracted_item, evidence_chunks, citation_builder)
                metrics.record_citations_per_item(len(extracted_item.citations))
                
                # Add to digest
                digest_data.extracted_actions.append(extracted_item)
            
            # Sort by confidence (highest first)
            digest_data.extracted_actions.sort(key=lambda a: a.confidence, reverse=True)
            
            logger.info("Extracted actions enriched and added to digest",
                       total_extracted_actions=len(digest_data.extracted_actions))
        
        # Step 6.7: Rank digest items by actionability
        if config.ranker.enabled:
            logger.info("Starting item ranking", stage="ranking")
            
            # Prepare weights from config
            weights = {
                'user_in_to': config.ranker.weight_user_in_to,
                'user_in_cc': config.ranker.weight_user_in_cc,
                'has_action': config.ranker.weight_has_action,
                'has_mention': config.ranker.weight_has_mention,
                'has_due_date': config.ranker.weight_has_due_date,
                'sender_importance': config.ranker.weight_sender_importance,
                'thread_length': config.ranker.weight_thread_length,
                'recency': config.ranker.weight_recency,
                'has_attachments': config.ranker.weight_has_attachments,
                'has_project_tag': config.ranker.weight_has_project_tag,
            }
            
            # Initialize ranker
            ranker = DigestRanker(
                weights=weights,
                user_aliases=config.ews.user_aliases,
                important_senders=config.ranker.important_senders
            )
            
            # Rank different item types
            if use_hierarchical:
                # Rank my_actions (most important)
                if digest_data.my_actions:
                    digest_data.my_actions = ranker.rank_items(digest_data.my_actions, evidence_chunks)
                    for item in digest_data.my_actions:
                        if hasattr(item, 'rank_score'):
                            metrics.record_rank_score(item.rank_score)
                
                # Rank others_actions
                if digest_data.others_actions:
                    digest_data.others_actions = ranker.rank_items(digest_data.others_actions, evidence_chunks)
                    for item in digest_data.others_actions:
                        if hasattr(item, 'rank_score'):
                            metrics.record_rank_score(item.rank_score)
                
                # Rank deadlines_meetings
                if digest_data.deadlines_meetings:
                    digest_data.deadlines_meetings = ranker.rank_items(digest_data.deadlines_meetings, evidence_chunks)
                    for item in digest_data.deadlines_meetings:
                        if hasattr(item, 'rank_score'):
                            metrics.record_rank_score(item.rank_score)
                
                # Rank risks_blockers
                if digest_data.risks_blockers:
                    digest_data.risks_blockers = ranker.rank_items(digest_data.risks_blockers, evidence_chunks)
                
                # Rank FYI
                if digest_data.fyi:
                    digest_data.fyi = ranker.rank_items(digest_data.fyi, evidence_chunks)
                
                # Calculate top10 actions share (from my_actions)
                if digest_data.my_actions:
                    top10_share = ranker.get_top_n_actions_share(digest_data.my_actions, n=min(10, len(digest_data.my_actions)))
                    metrics.update_top10_actions_share(top10_share)
            else:
                # Legacy v1: rank items within each section
                for section in digest_data.sections:
                    if section.items:
                        section.items = ranker.rank_items(section.items, evidence_chunks)
                        for item in section.items:
                            if hasattr(item, 'rank_score'):
                                metrics.record_rank_score(item.rank_score)
            
            metrics.set_ranking_enabled(True)
            logger.info("Item ranking completed")
        else:
            metrics.set_ranking_enabled(False)
            logger.info("Item ranking disabled")
        
        # Step 7: Assemble outputs
        logger.info("Starting output assembly", stage="assemble")
        output_dir.mkdir(parents=True, exist_ok=True)
        
        if use_hierarchical:
            # For EnhancedDigest v2, write JSON directly and use enhanced markdown
            json_path = output_dir / f"digest-{digest_date}.json"
            digest_dict = digest_data.model_dump(exclude_none=True)
            
            # Add partial flag and reason if present
            if is_partial:
                digest_dict['partial'] = True
                digest_dict['partial_reason'] = partial_reason
            
            json_path.write_text(
                json.dumps(digest_dict, indent=2, ensure_ascii=False),
                encoding='utf-8'
            )
            
            # Write Markdown output using enhanced assembler
            markdown_assembler = MarkdownAssembler()
            md_path = output_dir / f"digest-{digest_date}.md"
            markdown_assembler.write_enhanced_digest(digest_data, md_path, is_partial=is_partial, partial_reason=partial_reason)
        else:
            # Check if digest_data is EnhancedDigest (fallback) or Digest (normal)
            if isinstance(digest_data, EnhancedDigest):
                # Fallback case - write as enhanced digest
                json_path = output_dir / f"digest-{digest_date}.json"
                digest_dict = digest_data.model_dump(exclude_none=True)
                
                # Add partial flag and reason if present
                if is_partial:
                    digest_dict['partial'] = True
                    digest_dict['partial_reason'] = partial_reason
                
                json_path.write_text(
                    json.dumps(digest_dict, indent=2, ensure_ascii=False),
                    encoding='utf-8'
                )
                
                # Write Markdown output using enhanced assembler
                markdown_assembler = MarkdownAssembler()
                md_path = output_dir / f"digest-{digest_date}.md"
                markdown_assembler.write_enhanced_digest(digest_data, md_path, is_partial=is_partial, partial_reason=partial_reason)
            else:
                # Legacy v1 output
                json_assembler = JSONAssembler()
                json_assembler.write_digest(digest_data, json_path)
                
                # Write Markdown output
                markdown_assembler = MarkdownAssembler()
                md_path = output_dir / f"digest-{digest_date}.md"
                markdown_assembler.write_digest(digest_data, md_path)
        
        logger.info("Output assembly completed", json_path=str(json_path), md_path=str(md_path))
        
        # Record success metrics
        metrics.record_run_total("ok")
        metrics.record_digest_build_time()
        
        # Calculate total items for logging
        if use_hierarchical:
            total_items = (len(digest_data.my_actions) + len(digest_data.others_actions) + 
                          len(digest_data.deadlines_meetings) + len(digest_data.risks_blockers) + 
                          len(digest_data.fyi))
        else:
            total_items = sum(len(section.items) for section in digest_data.sections)
        
        logger.info(
            "Digest run completed successfully",
            trace_id=trace_id,
            digest_date=digest_date,
            total_items=total_items,
            citations_validated=validate_citations,
            validation_passed=citation_validation_passed if validate_citations else None
        )
        
        return citation_validation_passed
        
    except Exception as e:
        logger.error(
            "Digest run failed",
            trace_id=trace_id,
            error=str(e),
            exc_info=True
        )
        metrics.record_run_total("failed")
        raise


def run_digest_dry_run(from_date: str, sources: List[str], out: str, model: str, window: str, state: str | None, validate_citations: bool = False) -> None:
    """
    Run digest pipeline in dry-run mode (ingest+normalize only, no LLM/assemble).
    
    Args:
        from_date: Date to process (YYYY-MM-DD or "today")
        sources: List of source types to process (e.g., ["ews"])
        out: Output directory path
        model: LLM model identifier (not used in dry-run)
        window: Time window (calendar_day or rolling_24h)
        state: State directory path override
        validate_citations: Not used in dry-run mode
    """
    # Generate trace ID for this run
    trace_id = str(uuid.uuid4())
    
    # Setup logging
    setup_logging()
    
    # Load configuration
    config = Config()
    # Override model/window from CLI if provided
    if model:
        try:
            config.llm.model = model
        except Exception:
            pass
    if window in ("calendar_day", "rolling_24h"):
        try:
            config.time.window = window
        except Exception:
            pass
    
    # Initialize metrics collector
    metrics = MetricsCollector(config.observability.prometheus_port)
    
    # Start health check server
    start_health_server(port=9109, llm_config=config.llm)
    
    # Parse date
    if from_date == "today":
        digest_date = datetime.now(timezone.utc).strftime("%Y-%m-%d")
    else:
        digest_date = from_date
    
    logger.info(
        "Starting digest dry-run",
        trace_id=trace_id,
        digest_date=digest_date,
        sources=sources,
        model=model,
        output_dir=out
    )
    
    try:
        # Step 1: Ingest emails from EWS
        logger.info("Starting email ingestion", stage="ingest")
        # Override state directory if provided (affects SyncState path)
        if state:
            try:
                state_dir = Path(state)
                state_dir.mkdir(parents=True, exist_ok=True)
                config.ews.sync_state_path = str(state_dir / Path(config.ews.sync_state_path).name)
            except Exception:
                pass

        ingest = EWSIngest(config.ews, time_config=config.time, metrics=metrics)
        messages = ingest.fetch_messages(digest_date, config.time)
        logger.info("Email ingestion completed", emails_fetched=len(messages))
        metrics.record_emails_total(len(messages), "fetched")
        
        # Step 2: Normalize messages
        logger.info("Starting message normalization", stage="normalize")
        normalizer = HTMLNormalizer()
        quote_cleaner = QuoteCleaner(
            keep_top_quote_head=config.email_cleaner.keep_top_quote_head,
            config=config.email_cleaner
        )
        
        normalized_messages = []
        total_removed_chars = 0
        total_removed_blocks = 0
        
        for msg in messages:
            # HTML to text conversion
            text_body = normalizer.html_to_text(msg.text_body)
            
            # Truncate large bodies (200KB limit)
            text_body = normalizer.truncate_text(text_body, max_bytes=200000)
            
            # Clean quotes and signatures with span tracking (new extractive pipeline)
            if config.email_cleaner.enabled:
                cleaned_body, removed_spans = quote_cleaner.clean_email_body(text_body, lang="auto", policy="standard")
                
                # Record metrics
                for span in removed_spans:
                    span_chars = span.end - span.start
                    total_removed_chars += span_chars
                    total_removed_blocks += 1
                    metrics.record_cleaner_removed_chars(span_chars, span.type)
                    metrics.record_cleaner_removed_blocks(1, span.type)
            else:
                cleaned_body = text_body
            
            # Create normalized message
            normalized_msg = msg._replace(
                text_body=cleaned_body,
                subject=msg.subject
            )
            normalized_messages.append(normalized_msg)
        
        logger.info("Message normalization completed", 
                   messages_normalized=len(normalized_messages),
                   total_removed_chars=total_removed_chars,
                   total_removed_blocks=total_removed_blocks)
        
        # Step 3: Build conversation threads
        logger.info("Starting thread building", stage="threads")
        original_message_count = len(normalized_messages)
        thread_builder = ThreadBuilder()
        threads = thread_builder.build_threads(normalized_messages)
        
        # Record threading metrics
        thread_stats = thread_builder.get_stats()
        if thread_stats.get('threads_merged_by_id', 0) > 0:
            metrics.record_thread_merged('by_id')
        if thread_stats.get('threads_merged_by_subject', 0) > 0:
            metrics.record_thread_merged('by_subject')
        if thread_stats.get('threads_merged_by_semantic', 0) > 0:
            metrics.record_thread_merged('by_semantic')
        if thread_stats.get('subjects_normalized', 0) > 0:
            metrics.record_subject_normalized(thread_stats['subjects_normalized'])
        if thread_stats.get('duplicates_found', 0) > 0:
            metrics.record_duplicate_found(thread_stats['duplicates_found'])
        
        # Calculate redundancy index
        unique_message_count = sum(len(t.messages) for t in threads)
        redundancy = thread_builder.calculate_redundancy_index(original_message_count, unique_message_count)
        metrics.update_redundancy_index(redundancy)
        
        logger.info("Thread building completed",
                   threads_created=len(threads),
                   redundancy_reduction=f"{redundancy*100:.1f}%",
                   **thread_stats)
        
        # Step 4: Split into evidence chunks
        logger.info("Starting evidence splitting", stage="evidence")
        evidence_splitter = EvidenceSplitter(
            user_aliases=config.ews.user_aliases,
            user_timezone=config.time.user_timezone,
            context_budget_config=config.context_budget,
            chunking_config=config.chunking
        )
        # Pass statistics for adaptive chunking
        total_emails = len(messages)
        total_threads = len(threads)
        evidence_chunks = evidence_splitter.split_evidence(threads, total_emails, total_threads)
        logger.info("Evidence splitting completed", 
                   evidence_chunks=len(evidence_chunks),
                   total_emails=total_emails,
                   total_threads=total_threads)
        
        # Step 5: Select relevant context
        logger.info("Starting context selection", stage="select")
        context_selector = ContextSelector(
            buckets_config=config.selection_buckets,
            weights_config=config.selection_weights,
            context_budget_config=config.context_budget,
            shrink_config=config.shrink
        )
        selected_evidence = context_selector.select_context(evidence_chunks)
        selection_metrics = context_selector.get_metrics()
        logger.info("Context selection completed", 
                   evidence_selected=len(selected_evidence),
                   **selection_metrics)
        
        # Dry-run stops here - no LLM processing or assembly
        
        # Record success metrics
        metrics.record_run_total("ok")
        metrics.record_digest_build_time()
        
        logger.info(
            "Digest dry-run completed successfully",
            trace_id=trace_id,
            digest_date=digest_date,
            emails_processed=len(messages),
            threads_created=len(threads),
            evidence_chunks=len(evidence_chunks),
            selected_evidence=len(selected_evidence)
        )
        
    except Exception as e:
        logger.error(
            "Digest dry-run failed",
            trace_id=trace_id,
            error=str(e),
            exc_info=True
        )
        metrics.record_run_total("failed")
        raise


if __name__ == "__main__":
    # For testing
    run_digest("today", ["ews"], "./out", "corp/gpt-4o-mini")<|MERGE_RESOLUTION|>--- conflicted
+++ resolved
@@ -27,13 +27,10 @@
 from digest_core.observability.healthz import start_health_server
 from digest_core.llm.schemas import Digest, EnhancedDigest, ExtractedActionItem
 from digest_core.hierarchical import HierarchicalProcessor
-<<<<<<< HEAD
 from digest_core.evidence.citations import CitationBuilder, CitationValidator, enrich_item_with_citations
 from digest_core.evidence.actions import ActionMentionExtractor, enrich_actions_with_evidence
 from digest_core.select.ranker import DigestRanker
-=======
 from digest_core.llm.degrade import extractive_fallback
->>>>>>> 0088d789
 
 
 logger = structlog.get_logger()
@@ -357,43 +354,26 @@
                        trigger_reason=trigger_reason,
                        trace_id=trace_id)
             
-<<<<<<< HEAD
-            # Hierarchical processing: per-thread summaries → final aggregation
-            digest = hierarchical_processor.process_hierarchical(
-                threads=threads,
-                all_chunks=evidence_chunks,
-                digest_date=digest_date,
-                trace_id=trace_id,
-                user_aliases=config.ews.user_aliases
-            )
-            
-            # Log hierarchical metrics
-            h_metrics = hierarchical_processor.metrics.to_dict()
-            logger.info("Hierarchical processing completed", **h_metrics)
-            
-            # Calculate and record avg subsummary chunks
-            if h_metrics.get('threads_summarized', 0) > 0:
-                avg_chunks = sum(hierarchical_processor.metrics.per_thread_tokens) / h_metrics['threads_summarized']
-                # Rough estimate: tokens to chunks
-                avg_chunks_estimate = avg_chunks / 300  # Assume ~300 tokens per chunk
-                metrics.update_avg_subsummary_chunks(avg_chunks_estimate)
-            
-            # Use EnhancedDigest (v2)
-            digest_data = digest
-            prompt_version = "v2_hierarchical"
-=======
             try:
                 # Hierarchical processing: per-thread summaries → final aggregation
                 digest = hierarchical_processor.process_hierarchical(
                     threads=threads,
                     all_chunks=evidence_chunks,
                     digest_date=digest_date,
-                    trace_id=trace_id
+                    trace_id=trace_id,
+                    user_aliases=config.ews.user_aliases
                 )
                 
                 # Log hierarchical metrics
                 h_metrics = hierarchical_processor.metrics.to_dict()
                 logger.info("Hierarchical processing completed", **h_metrics)
+                
+                # Calculate and record avg subsummary chunks
+                if h_metrics.get('threads_summarized', 0) > 0:
+                    avg_chunks = sum(hierarchical_processor.metrics.per_thread_tokens) / h_metrics['threads_summarized']
+                    # Rough estimate: tokens to chunks
+                    avg_chunks_estimate = avg_chunks / 300  # Assume ~300 tokens per chunk
+                    metrics.update_avg_subsummary_chunks(avg_chunks_estimate)
                 
                 # Use EnhancedDigest (v2)
                 digest_data = digest
@@ -421,7 +401,6 @@
                 prompt_version = "extractive_fallback"
                 is_partial = True
                 partial_reason = reason
->>>>>>> 0088d789
             
             # Enrich items with email subjects and collect statistics
             evidence_to_subject = {chunk.evidence_id: chunk.message_metadata.get("subject", "") 
